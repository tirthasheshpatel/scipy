--- conflicted
+++ resolved
@@ -6269,22 +6269,12 @@
 
     x = xp.arange(30.)
     NaN = xp.asarray(xp.nan, dtype=x.dtype)
-<<<<<<< HEAD
-    x[29] = NaN
-=======
-    x = xp.where(x == 9, NaN, x)
->>>>>>> c3cb9af4
+    x = xp.where(x == 29, NaN, x)
     with np.errstate(invalid="ignore"):
         res = stats.skewtest(x)
         xp_assert_equal(res.statistic, NaN)
         xp_assert_equal(res.pvalue, NaN)
 
-<<<<<<< HEAD
-=======
-    x = xp.arange(30.)
-    x = xp.where(x == 29, NaN, x)
-    with np.errstate(all='ignore'):
->>>>>>> c3cb9af4
         res = stats.kurtosistest(x)
         xp_assert_equal(res.statistic, NaN)
         xp_assert_equal(res.pvalue, NaN)
