--- conflicted
+++ resolved
@@ -146,7 +146,9 @@
     elif distname == 'ksone':
         arg = (3,)
 
-    check_named_args(distfn, x, arg, locscale_defaults, meths)
+    with npt.suppress_warnings() as sup:
+        sup.filter(RuntimeWarning, "invalid value")
+        check_named_args(distfn, x, arg, locscale_defaults, meths)
     check_random_state_property(distfn, arg)
     check_pickling(distfn, arg)
     check_freezing(distfn, arg)
@@ -163,87 +165,6 @@
         check_private_entropy(distfn, arg, stats.rv_continuous)
 
     with npt.suppress_warnings() as sup:
-<<<<<<< HEAD
-        # frechet_l and frechet_r are deprecated, so all their
-        # methods generate DeprecationWarnings.
-        sup.filter(category=DeprecationWarning, message=".*frechet_")
-        rvs = distfn.rvs(size=sn, *arg)
-        sm = rvs.mean()
-        sv = rvs.var()
-        m, v = distfn.stats(*arg)
-
-        check_sample_meanvar_(distfn, arg, m, v, sm, sv, sn, distname + 'sample mean test')
-        check_cdf_ppf(distfn, arg, distname)
-        check_sf_isf(distfn, arg, distname)
-        check_pdf(distfn, arg, distname)
-        check_pdf_logpdf(distfn, arg, distname)
-        check_pdf_logpdf_at_endpoints(distfn, arg, distname)
-        check_cdf_logcdf(distfn, arg, distname)
-        check_sf_logsf(distfn, arg, distname)
-        check_ppf_broadcast(distfn, arg, distname)
-
-        alpha = 0.01
-        if distname == 'rv_histogram_instance':
-            check_distribution_rvs(distfn.cdf, arg, alpha, rvs)
-        elif distname != 'geninvgauss':
-            # skip kstest for geninvgauss since cdf is too slow; see test for
-            # rv generation in TestGenInvGauss in test_distributions.py
-            check_distribution_rvs(distname, arg, alpha, rvs)
-
-        locscale_defaults = (0, 1)
-        meths = [distfn.pdf, distfn.logpdf, distfn.cdf, distfn.logcdf,
-                 distfn.logsf]
-        # make sure arguments are within support
-        spec_x = {'frechet_l': -0.5, 'weibull_max': -0.5, 'levy_l': -0.5,
-                  'pareto': 1.5, 'tukeylambda': 0.3,
-                  'rv_histogram_instance': 5.0}
-        x = spec_x.get(distname, 0.5)
-        if distname == 'invweibull':
-            arg = (1,)
-        elif distname == 'ksone':
-            arg = (3,)
-        with npt.suppress_warnings() as sup:
-            sup.filter(RuntimeWarning, "invalid value")
-            check_named_args(distfn, x, arg, locscale_defaults, meths)
-        check_random_state_property(distfn, arg)
-        check_pickling(distfn, arg)
-        check_freezing(distfn, arg)
-
-        # Entropy
-        if distname not in ['kstwobign', 'kstwo']:
-            check_entropy(distfn, arg, distname)
-
-        if distfn.numargs == 0:
-            check_vecentropy(distfn, arg)
-
-        if (distfn.__class__._entropy != stats.rv_continuous._entropy
-                and distname != 'vonmises'):
-            check_private_entropy(distfn, arg, stats.rv_continuous)
-
-        with npt.suppress_warnings() as sup:
-            sup.filter(IntegrationWarning, "The occurrence of roundoff error")
-            sup.filter(IntegrationWarning, "Extremely bad integrand")
-            sup.filter(RuntimeWarning, "invalid value")
-            check_entropy_vect_scale(distfn, arg)
-
-        check_retrieving_support(distfn, arg)
-        check_edge_support(distfn, arg)
-
-        check_meth_dtype(distfn, arg, meths)
-        check_ppf_dtype(distfn, arg)
-
-        if distname not in fails_cmplx:
-            check_cmplx_deriv(distfn, arg)
-
-        if distname != 'truncnorm':
-            check_ppf_private(distfn, arg, distname)
-
-        if distname not in skip_fit_test:
-            check_fit_args(distfn, arg, rvs[0:200])
-
-        if distname not in skip_fit_fix_test:
-            check_fit_args_fix(distfn, arg, rvs[0:200])
-=======
         sup.filter(IntegrationWarning, "The occurrence of roundoff error")
         sup.filter(IntegrationWarning, "Extremely bad integrand")
         sup.filter(RuntimeWarning, "invalid value")
@@ -266,6 +187,7 @@
 
     if distname not in skip_fit_fix_test:
         check_fit_args_fix(distfn, arg, rvs[0:200])
+
 
 @pytest.mark.parametrize('distname,arg', cases_test_cont_basic())
 def test_rvs_scalar(distname, arg):
@@ -279,7 +201,6 @@
     assert np.isscalar(distfn.rvs(*arg))
     assert np.isscalar(distfn.rvs(*arg, size=()))
     assert np.isscalar(distfn.rvs(*arg, size=None))
->>>>>>> 97c42a65
 
 
 def test_levy_stable_random_state_property():
