--- conflicted
+++ resolved
@@ -80,12 +80,11 @@
     )
     ext._pre_build_hook = pre_build_hook
 
-<<<<<<< HEAD
+    # unuran sobumodule
     config.add_subpackage('_unuran')
-=======
+
     # Type stubs
     config.add_data_files('*.pyi')
->>>>>>> 08c3953e
 
     return config
 
